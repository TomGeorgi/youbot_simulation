<<<<<<< HEAD
base_controller:
  pid_gains:
    wheel_joint_fl: {p: 100.0, i: 0.0, d: 1.0}
    caster_joint_fl: {p: 100.0, i: 0.0, d: 1.0}
    wheel_joint_fr: {p: 100.0, i: 0.0, d: 1.0}
    caster_joint_fr: {p: 100.0, i: 0.0, d: 1.0}
    wheel_joint_bl: {p: 100.0, i: 0.0, d: 1.0}
    caster_joint_bl: {p: 100.0, i: 0.0, d: 1.0}
    wheel_joint_br: {p: 100.0, i: 0.0, d: 1.0}
    caster_joint_br: {p: 100.0, i: 0.0, d: 1.0}
    
=======
gazebo_ros_control: &pid_gains
  pid_gains: 
    wheel_joint_fl: {p: 1000.0, i: 0.0, d: 1.0}
    caster_joint_fl: {p: 1000.0, i: 0.0, d: 1.0}
    wheel_joint_fr: {p: 1000.0, i: 0.0, d: 1.0}
    caster_joint_fr: {p: 1000.0, i: 0.0, d: 1.0}
    wheel_joint_bl: {p: 1000.0, i: 0.0, d: 1.0}
    caster_joint_bl: {p: 1000.0, i: 0.0, d: 1.0}
    wheel_joint_br: {p: 1000.0, i: 0.0, d: 1.0}
    caster_joint_br: {p: 1000.0, i: 0.0, d: 1.0}



base_controller:
  <<: *pid_gains
  
>>>>>>> 5f28465e
  type: steered_wheel_base_controller/SteeredWheelBaseController

  linear_speed_limit: 1.5
  linear_acceleration_limit: 2.5
  linear_deceleration_limit: 2.5

  yaw_speed_limit: 3.0
  yaw_acceleration_limit: 3.2
  yaw_deceleration_limit: 3.2
  
  cmd_vel_timeout: 0.0  # disabled, as it is on the real platform

  wheels:
    - steering_joint: caster_joint_fl
      axle_joint: wheel_joint_fl
      diameter: 0.095
    - steering_joint: caster_joint_fr
      axle_joint: wheel_joint_fr
      diameter: 0.095
    - steering_joint: caster_joint_bl
      axle_joint: wheel_joint_bl
      diameter: 0.095
    - steering_joint: caster_joint_br
      axle_joint: wheel_joint_br
      diameter: 0.095<|MERGE_RESOLUTION|>--- conflicted
+++ resolved
@@ -1,4 +1,3 @@
-<<<<<<< HEAD
 base_controller:
   pid_gains:
     wheel_joint_fl: {p: 100.0, i: 0.0, d: 1.0}
@@ -10,24 +9,6 @@
     wheel_joint_br: {p: 100.0, i: 0.0, d: 1.0}
     caster_joint_br: {p: 100.0, i: 0.0, d: 1.0}
     
-=======
-gazebo_ros_control: &pid_gains
-  pid_gains: 
-    wheel_joint_fl: {p: 1000.0, i: 0.0, d: 1.0}
-    caster_joint_fl: {p: 1000.0, i: 0.0, d: 1.0}
-    wheel_joint_fr: {p: 1000.0, i: 0.0, d: 1.0}
-    caster_joint_fr: {p: 1000.0, i: 0.0, d: 1.0}
-    wheel_joint_bl: {p: 1000.0, i: 0.0, d: 1.0}
-    caster_joint_bl: {p: 1000.0, i: 0.0, d: 1.0}
-    wheel_joint_br: {p: 1000.0, i: 0.0, d: 1.0}
-    caster_joint_br: {p: 1000.0, i: 0.0, d: 1.0}
-
-
-
-base_controller:
-  <<: *pid_gains
-  
->>>>>>> 5f28465e
   type: steered_wheel_base_controller/SteeredWheelBaseController
 
   linear_speed_limit: 1.5
